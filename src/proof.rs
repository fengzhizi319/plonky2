use std::convert::TryInto;

use serde::{Deserialize, Serialize};

use crate::circuit_data::CommonCircuitData;
use crate::field::extension_field::target::ExtensionTarget;
use crate::field::extension_field::Extendable;
use crate::field::field::Field;
use crate::gadgets::polynomial::PolynomialCoeffsExtTarget;
use crate::merkle_proofs::{MerkleProof, MerkleProofTarget};
use crate::plonk_common::PolynomialsIndexBlinding;
use crate::polynomial::commitment::{ListPolynomialCommitment, OpeningProof, OpeningProofTarget};
use crate::polynomial::polynomial::PolynomialCoeffs;
use crate::target::Target;

/// Represents a ~256 bit hash output.
#[derive(Copy, Clone, Debug, Eq, PartialEq, Serialize, Deserialize)]
#[serde(bound = "")]
pub struct Hash<F: Field> {
    pub(crate) elements: [F; 4],
}

impl<F: Field> Hash<F> {
    pub(crate) fn from_vec(elements: Vec<F>) -> Self {
        debug_assert!(elements.len() == 4);
        Self {
            elements: elements.try_into().unwrap(),
        }
    }

    pub(crate) fn from_partial(mut elements: Vec<F>) -> Self {
        debug_assert!(elements.len() <= 4);
        while elements.len() < 4 {
            elements.push(F::ZERO);
        }
        Self {
            elements: [elements[0], elements[1], elements[2], elements[3]],
        }
    }
}

/// Represents a ~256 bit hash output.
#[derive(Copy, Clone, Debug)]
pub struct HashTarget {
    pub(crate) elements: [Target; 4],
}

impl HashTarget {
    pub(crate) fn from_vec(elements: Vec<Target>) -> Self {
        debug_assert!(elements.len() == 4);
        Self {
            elements: elements.try_into().unwrap(),
        }
    }

    pub(crate) fn from_partial(mut elements: Vec<Target>, zero: Target) -> Self {
        debug_assert!(elements.len() <= 4);
        while elements.len() < 4 {
            elements.push(zero);
        }
        Self {
            elements: [elements[0], elements[1], elements[2], elements[3]],
        }
    }
}

<<<<<<< HEAD
#[derive(Clone)]
pub struct Proof<F: Extendable<D>, const D: usize> {
=======
#[derive(Serialize, Deserialize, Debug)]
#[serde(bound = "")]
pub struct Proof<F: Field + Extendable<D>, const D: usize> {
>>>>>>> 573badc9
    /// Merkle root of LDEs of wire values.
    pub wires_root: Hash<F>,
    /// Merkle root of LDEs of Z, in the context of Plonk's permutation argument.
    pub plonk_zs_partial_products_root: Hash<F>,
    /// Merkle root of LDEs of the quotient polynomial components.
    pub quotient_polys_root: Hash<F>,
    /// Purported values of each polynomial at the challenge point.
    pub openings: OpeningSet<F, D>,
    /// A FRI argument for each FRI query.
    pub opening_proof: OpeningProof<F, D>,
}

pub struct ProofTarget<const D: usize> {
    pub wires_root: HashTarget,
    pub plonk_zs_partial_products_root: HashTarget,
    pub quotient_polys_root: HashTarget,
    pub openings: OpeningSetTarget<D>,
    pub opening_proof: OpeningProofTarget<D>,
}

/// Evaluations and Merkle proof produced by the prover in a FRI query step.
<<<<<<< HEAD
#[derive(Clone)]
=======
#[derive(Serialize, Deserialize, Debug)]
#[serde(bound = "")]
>>>>>>> 573badc9
pub struct FriQueryStep<F: Field + Extendable<D>, const D: usize> {
    pub evals: Vec<F::Extension>,
    pub merkle_proof: MerkleProof<F>,
}

#[derive(Clone)]
pub struct FriQueryStepTarget<const D: usize> {
    pub evals: Vec<ExtensionTarget<D>>,
    pub merkle_proof: MerkleProofTarget,
}

/// Evaluations and Merkle proofs of the original set of polynomials,
/// before they are combined into a composition polynomial.
<<<<<<< HEAD
#[derive(Clone)]
=======
#[derive(Serialize, Deserialize, Debug)]
#[serde(bound = "")]
>>>>>>> 573badc9
pub struct FriInitialTreeProof<F: Field> {
    pub evals_proofs: Vec<(Vec<F>, MerkleProof<F>)>,
}

impl<F: Field> FriInitialTreeProof<F> {
    pub(crate) fn unsalted_evals(&self, polynomials: PolynomialsIndexBlinding) -> &[F] {
        let evals = &self.evals_proofs[polynomials.index].0;
        &evals[..evals.len() - polynomials.salt_size()]
    }
}

#[derive(Clone)]
pub struct FriInitialTreeProofTarget {
    pub evals_proofs: Vec<(Vec<Target>, MerkleProofTarget)>,
}

impl FriInitialTreeProofTarget {
    pub(crate) fn unsalted_evals(&self, polynomials: PolynomialsIndexBlinding) -> &[Target] {
        let evals = &self.evals_proofs[polynomials.index].0;
        &evals[..evals.len() - polynomials.salt_size()]
    }
}

/// Proof for a FRI query round.
<<<<<<< HEAD
#[derive(Clone)]
=======
#[derive(Serialize, Deserialize, Debug)]
#[serde(bound = "")]
>>>>>>> 573badc9
pub struct FriQueryRound<F: Field + Extendable<D>, const D: usize> {
    pub initial_trees_proof: FriInitialTreeProof<F>,
    pub steps: Vec<FriQueryStep<F, D>>,
}

#[derive(Clone)]
pub struct FriQueryRoundTarget<const D: usize> {
    pub initial_trees_proof: FriInitialTreeProofTarget,
    pub steps: Vec<FriQueryStepTarget<D>>,
}

<<<<<<< HEAD
#[derive(Clone)]
=======
#[derive(Serialize, Deserialize, Debug)]
#[serde(bound = "")]
>>>>>>> 573badc9
pub struct FriProof<F: Field + Extendable<D>, const D: usize> {
    /// A Merkle root for each reduced polynomial in the commit phase.
    pub commit_phase_merkle_roots: Vec<Hash<F>>,
    /// Query rounds proofs
    pub query_round_proofs: Vec<FriQueryRound<F, D>>,
    /// The final polynomial in coefficient form.
    pub final_poly: PolynomialCoeffs<F::Extension>,
    /// Witness showing that the prover did PoW.
    pub pow_witness: F,
}

pub struct FriProofTarget<const D: usize> {
    pub commit_phase_merkle_roots: Vec<HashTarget>,
    pub query_round_proofs: Vec<FriQueryRoundTarget<D>>,
    pub final_poly: PolynomialCoeffsExtTarget<D>,
    pub pow_witness: Target,
}

#[derive(Clone, Debug, Serialize, Deserialize)]
/// The purported values of each polynomial at a single point.
pub struct OpeningSet<F: Field + Extendable<D>, const D: usize> {
    pub constants: Vec<F::Extension>,
    pub plonk_sigmas: Vec<F::Extension>,
    pub wires: Vec<F::Extension>,
    pub plonk_zs: Vec<F::Extension>,
    pub plonk_zs_right: Vec<F::Extension>,
    pub partial_products: Vec<F::Extension>,
    pub quotient_polys: Vec<F::Extension>,
}

impl<F: Field + Extendable<D>, const D: usize> OpeningSet<F, D> {
    pub fn new(
        z: F::Extension,
        g: F::Extension,
        constants_sigmas_commitment: &ListPolynomialCommitment<F>,
        wires_commitment: &ListPolynomialCommitment<F>,
        zs_partial_products_commitment: &ListPolynomialCommitment<F>,
        quotient_polys_commitment: &ListPolynomialCommitment<F>,
        common_data: &CommonCircuitData<F, D>,
    ) -> Self {
        let eval_commitment = |z: F::Extension, c: &ListPolynomialCommitment<F>| {
            c.polynomials
                .iter()
                .map(|p| p.to_extension().eval(z))
                .collect::<Vec<_>>()
        };
        let constants_sigmas_eval = eval_commitment(z, constants_sigmas_commitment);
        let zs_partial_products_eval = eval_commitment(z, zs_partial_products_commitment);
        Self {
            constants: constants_sigmas_eval[common_data.constants_range()].to_vec(),
            plonk_sigmas: constants_sigmas_eval[common_data.sigmas_range()].to_vec(),
            wires: eval_commitment(z, wires_commitment),
            plonk_zs: zs_partial_products_eval[common_data.zs_range()].to_vec(),
            plonk_zs_right: eval_commitment(g * z, zs_partial_products_commitment)
                [common_data.zs_range()]
            .to_vec(),
            partial_products: zs_partial_products_eval[common_data.partial_products_range()]
                .to_vec(),
            quotient_polys: eval_commitment(z, quotient_polys_commitment),
        }
    }
}

/// The purported values of each polynomial at a single point.
#[derive(Clone, Debug)]
pub struct OpeningSetTarget<const D: usize> {
    pub constants: Vec<ExtensionTarget<D>>,
    pub plonk_sigmas: Vec<ExtensionTarget<D>>,
    pub wires: Vec<ExtensionTarget<D>>,
    pub plonk_zs: Vec<ExtensionTarget<D>>,
    pub plonk_zs_right: Vec<ExtensionTarget<D>>,
    pub partial_products: Vec<ExtensionTarget<D>>,
    pub quotient_polys: Vec<ExtensionTarget<D>>,
}<|MERGE_RESOLUTION|>--- conflicted
+++ resolved
@@ -64,14 +64,9 @@
     }
 }
 
-<<<<<<< HEAD
-#[derive(Clone)]
+#[derive(Serialize, Deserialize, Clone, Debug)]
+#[serde(bound = "")]
 pub struct Proof<F: Extendable<D>, const D: usize> {
-=======
-#[derive(Serialize, Deserialize, Debug)]
-#[serde(bound = "")]
-pub struct Proof<F: Field + Extendable<D>, const D: usize> {
->>>>>>> 573badc9
     /// Merkle root of LDEs of wire values.
     pub wires_root: Hash<F>,
     /// Merkle root of LDEs of Z, in the context of Plonk's permutation argument.
@@ -93,13 +88,9 @@
 }
 
 /// Evaluations and Merkle proof produced by the prover in a FRI query step.
-<<<<<<< HEAD
-#[derive(Clone)]
-=======
-#[derive(Serialize, Deserialize, Debug)]
-#[serde(bound = "")]
->>>>>>> 573badc9
-pub struct FriQueryStep<F: Field + Extendable<D>, const D: usize> {
+#[derive(Serialize, Deserialize, Clone, Debug)]
+#[serde(bound = "")]
+pub struct FriQueryStep<F: Extendable<D>, const D: usize> {
     pub evals: Vec<F::Extension>,
     pub merkle_proof: MerkleProof<F>,
 }
@@ -112,12 +103,8 @@
 
 /// Evaluations and Merkle proofs of the original set of polynomials,
 /// before they are combined into a composition polynomial.
-<<<<<<< HEAD
-#[derive(Clone)]
-=======
-#[derive(Serialize, Deserialize, Debug)]
-#[serde(bound = "")]
->>>>>>> 573badc9
+#[derive(Serialize, Deserialize, Clone, Debug)]
+#[serde(bound = "")]
 pub struct FriInitialTreeProof<F: Field> {
     pub evals_proofs: Vec<(Vec<F>, MerkleProof<F>)>,
 }
@@ -142,13 +129,9 @@
 }
 
 /// Proof for a FRI query round.
-<<<<<<< HEAD
-#[derive(Clone)]
-=======
-#[derive(Serialize, Deserialize, Debug)]
-#[serde(bound = "")]
->>>>>>> 573badc9
-pub struct FriQueryRound<F: Field + Extendable<D>, const D: usize> {
+#[derive(Serialize, Deserialize, Clone, Debug)]
+#[serde(bound = "")]
+pub struct FriQueryRound<F: Extendable<D>, const D: usize> {
     pub initial_trees_proof: FriInitialTreeProof<F>,
     pub steps: Vec<FriQueryStep<F, D>>,
 }
@@ -159,13 +142,9 @@
     pub steps: Vec<FriQueryStepTarget<D>>,
 }
 
-<<<<<<< HEAD
-#[derive(Clone)]
-=======
-#[derive(Serialize, Deserialize, Debug)]
-#[serde(bound = "")]
->>>>>>> 573badc9
-pub struct FriProof<F: Field + Extendable<D>, const D: usize> {
+#[derive(Serialize, Deserialize, Clone, Debug)]
+#[serde(bound = "")]
+pub struct FriProof<F: Extendable<D>, const D: usize> {
     /// A Merkle root for each reduced polynomial in the commit phase.
     pub commit_phase_merkle_roots: Vec<Hash<F>>,
     /// Query rounds proofs
@@ -185,7 +164,7 @@
 
 #[derive(Clone, Debug, Serialize, Deserialize)]
 /// The purported values of each polynomial at a single point.
-pub struct OpeningSet<F: Field + Extendable<D>, const D: usize> {
+pub struct OpeningSet<F: Extendable<D>, const D: usize> {
     pub constants: Vec<F::Extension>,
     pub plonk_sigmas: Vec<F::Extension>,
     pub wires: Vec<F::Extension>,
@@ -195,7 +174,7 @@
     pub quotient_polys: Vec<F::Extension>,
 }
 
-impl<F: Field + Extendable<D>, const D: usize> OpeningSet<F, D> {
+impl<F: Extendable<D>, const D: usize> OpeningSet<F, D> {
     pub fn new(
         z: F::Extension,
         g: F::Extension,
