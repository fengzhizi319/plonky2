use std::collections::{HashMap, HashSet};
use std::marker::PhantomData;

use itertools::{izip, multiunzip, Itertools};
use plonky2::field::extension::{Extendable, FieldExtension};
use plonky2::field::packed::PackedField;
use plonky2::field::polynomial::PolynomialValues;
use plonky2::field::types::Field;
use plonky2::hash::hash_types::RichField;
use plonky2::timed;
use plonky2::util::timing::TimingTree;
use rand::Rng;

use crate::constraint_consumer::{ConstraintConsumer, RecursiveConstraintConsumer};
use crate::cross_table_lookup::Column;
use crate::lookup::{eval_lookups, eval_lookups_circuit, permuted_cols};
use crate::memory::columns::{
    is_channel, sorted_value_limb, value_limb, ADDR_CONTEXT, ADDR_SEGMENT, ADDR_VIRTUAL,
    COLUMNS_TO_PAD, CONTEXT_FIRST_CHANGE, COUNTER, COUNTER_PERMUTED, IS_READ, NUM_COLUMNS,
    RANGE_CHECK, RANGE_CHECK_PERMUTED, SEGMENT_FIRST_CHANGE, SORTED_ADDR_CONTEXT,
    SORTED_ADDR_SEGMENT, SORTED_ADDR_VIRTUAL, SORTED_IS_READ, SORTED_TIMESTAMP, TIMESTAMP,
    VIRTUAL_FIRST_CHANGE,
};
use crate::memory::{NUM_CHANNELS, VALUE_LIMBS};
use crate::permutation::PermutationPair;
use crate::stark::Stark;
use crate::util::trace_rows_to_poly_values;
use crate::vars::{StarkEvaluationTargets, StarkEvaluationVars};

pub(crate) const NUM_PUBLIC_INPUTS: usize = 0;

pub fn ctl_data<F: Field>() -> Vec<Column<F>> {
    let mut res =
        Column::singles([IS_READ, ADDR_CONTEXT, ADDR_SEGMENT, ADDR_VIRTUAL]).collect_vec();
    res.extend(Column::singles((0..8).map(value_limb)));
    res.push(Column::single(TIMESTAMP));
    res
}

pub fn ctl_filter<F: Field>(channel: usize) -> Column<F> {
    Column::single(is_channel(channel))
}

#[derive(Copy, Clone, Default)]
pub struct MemoryStark<F, const D: usize> {
    pub(crate) f: PhantomData<F>,
}

#[derive(Debug)]
pub struct MemoryOp<F> {
    pub channel_index: usize,
    pub timestamp: usize,
    pub is_read: bool,
    pub context: usize,
    pub segment: usize,
    pub virt: usize,
    pub value: [F; 8],
}

pub fn generate_random_memory_ops<F: RichField, R: Rng>(
    num_ops: usize,
    rng: &mut R,
) -> Vec<MemoryOp<F>> {
    let mut memory_ops = Vec::new();

    let mut current_memory_values: HashMap<(usize, usize, usize), [F; 8]> = HashMap::new();
    let num_cycles = num_ops / 2;
<<<<<<< HEAD
    for i in 0..num_cycles {
=======
    for clock in 0..num_cycles {
>>>>>>> 61f98f36
        let mut used_indices = HashSet::new();
        let mut new_writes_this_cycle = HashMap::new();
        let mut has_read = false;
        for _ in 0..2 {
            let mut channel_index = rng.gen_range(0..NUM_CHANNELS);
            while used_indices.contains(&channel_index) {
                channel_index = rng.gen_range(0..NUM_CHANNELS);
            }
            used_indices.insert(channel_index);

            let is_read = if clock == 0 {
                false
            } else {
                !has_read && rng.gen()
            };
            has_read = has_read || is_read;

            let (context, segment, virt, vals) = if is_read {
                let written: Vec<_> = current_memory_values.keys().collect();
                let &(context, segment, virt) = written[rng.gen_range(0..written.len())];
                let &vals = current_memory_values
                    .get(&(context, segment, virt))
                    .unwrap();

                (context, segment, virt, vals)
            } else {
                // TODO: with taller memory table or more padding (to enable range-checking bigger diffs),
                // test larger address values.
                let mut context = rng.gen_range(0..40);
                let mut segment = rng.gen_range(0..8);
                let mut virt = rng.gen_range(0..20);
                while new_writes_this_cycle.contains_key(&(context, segment, virt)) {
                    context = rng.gen_range(0..40);
                    segment = rng.gen_range(0..8);
                    virt = rng.gen_range(0..20);
                }

                let val: [u32; 8] = rng.gen();
                let vals: [F; 8] = val.map(F::from_canonical_u32);

                new_writes_this_cycle.insert((context, segment, virt), vals);

                (context, segment, virt, vals)
            };

            let timestamp = F::from_canonical_usize(clock * NUM_CHANNELS + channel_index);
            memory_ops.push(MemoryOp {
                channel_index,
                timestamp: i,
                is_read,
                context,
                segment,
                virt,
                value: vals,
            });
        }
        for (k, v) in new_writes_this_cycle {
            current_memory_values.insert(k, v);
        }
    }

    memory_ops
}

pub fn sort_memory_ops<F: RichField>(
    timestamp: &[F],
    is_read: &[F],
    context: &[F],
    segment: &[F],
    virtuals: &[F],
    values: &[[F; 8]],
) -> (Vec<F>, Vec<F>, Vec<F>, Vec<F>, Vec<F>, Vec<[F; 8]>) {
    let mut ops: Vec<(F, F, F, F, F, [F; 8])> = izip!(
        timestamp.iter().cloned(),
        is_read.iter().cloned(),
        context.iter().cloned(),
        segment.iter().cloned(),
        virtuals.iter().cloned(),
        values.iter().cloned(),
    )
    .collect();

    ops.sort_unstable_by_key(|&(t, _, c, s, v, _)| {
        (
            c.to_noncanonical_u64(),
            s.to_noncanonical_u64(),
            v.to_noncanonical_u64(),
            t.to_noncanonical_u64(),
        )
    });

    multiunzip(ops)
}

pub fn generate_first_change_flags<F: RichField>(
    context: &[F],
    segment: &[F],
    virtuals: &[F],
) -> (Vec<F>, Vec<F>, Vec<F>) {
    let num_ops = context.len();
    let mut context_first_change = Vec::with_capacity(num_ops);
    let mut segment_first_change = Vec::with_capacity(num_ops);
    let mut virtual_first_change = Vec::with_capacity(num_ops);
    for idx in 0..num_ops - 1 {
        let this_context_first_change = context[idx] != context[idx + 1];
        let this_segment_first_change =
            segment[idx] != segment[idx + 1] && !this_context_first_change;
        let this_virtual_first_change = virtuals[idx] != virtuals[idx + 1]
            && !this_segment_first_change
            && !this_context_first_change;

        context_first_change.push(F::from_bool(this_context_first_change));
        segment_first_change.push(F::from_bool(this_segment_first_change));
        virtual_first_change.push(F::from_bool(this_virtual_first_change));
    }

    context_first_change.push(F::ZERO);
    segment_first_change.push(F::ZERO);
    virtual_first_change.push(F::ZERO);

    (
        context_first_change,
        segment_first_change,
        virtual_first_change,
    )
}

pub fn generate_range_check_value<F: RichField>(
    context: &[F],
    segment: &[F],
    virtuals: &[F],
    timestamp: &[F],
    context_first_change: &[F],
    segment_first_change: &[F],
    virtual_first_change: &[F],
) -> (Vec<F>, usize) {
    let num_ops = context.len();
    let mut range_check = Vec::new();

    for idx in 0..num_ops - 1 {
        let this_address_unchanged = F::ONE
            - context_first_change[idx]
            - segment_first_change[idx]
            - virtual_first_change[idx];
        range_check.push(
            context_first_change[idx] * (context[idx + 1] - context[idx] - F::ONE)
                + segment_first_change[idx] * (segment[idx + 1] - segment[idx] - F::ONE)
                + virtual_first_change[idx] * (virtuals[idx + 1] - virtuals[idx] - F::ONE)
                + this_address_unchanged * (timestamp[idx + 1] - timestamp[idx] - F::ONE),
        );
    }
    range_check.push(F::ZERO);

    let max_diff = range_check.iter().map(F::to_canonical_u64).max().unwrap() as usize;

    (range_check, max_diff)
}

impl<F: RichField + Extendable<D>, const D: usize> MemoryStark<F, D> {
    pub(crate) fn generate_trace_rows(
        &self,
        memory_ops: Vec<MemoryOp<F>>,
    ) -> Vec<[F; NUM_COLUMNS]> {
        let num_ops = memory_ops.len();

        let mut trace_cols = [(); NUM_COLUMNS].map(|_| vec![F::ZERO; num_ops]);
        for i in 0..num_ops {
            let MemoryOp {
                channel_index,
                timestamp,
                is_read,
                context,
                segment,
                virt,
                value,
            } = memory_ops[i];
            trace_cols[is_channel(channel_index)][i] = F::ONE;
            trace_cols[TIMESTAMP][i] = F::from_canonical_usize(timestamp);
            trace_cols[IS_READ][i] = F::from_bool(is_read);
            trace_cols[ADDR_CONTEXT][i] = F::from_canonical_usize(context);
            trace_cols[ADDR_SEGMENT][i] = F::from_canonical_usize(segment);
            trace_cols[ADDR_VIRTUAL][i] = F::from_canonical_usize(virt);
            for j in 0..8 {
                trace_cols[value_limb(j)][i] = value[j];
            }
        }

        self.generate_memory(&mut trace_cols);

        // The number of rows may have changed, if the range check required padding.
        let num_ops = trace_cols[0].len();

        let mut trace_rows = vec![[F::ZERO; NUM_COLUMNS]; num_ops];
        for (i, col) in trace_cols.iter().enumerate() {
            for (j, &val) in col.iter().enumerate() {
                trace_rows[j][i] = val;
            }
        }
        trace_rows
    }

    fn generate_memory(&self, trace_cols: &mut [Vec<F>]) {
        let num_trace_rows = trace_cols[0].len();

        let timestamp = &trace_cols[TIMESTAMP];
        let is_read = &trace_cols[IS_READ];
        let context = &trace_cols[ADDR_CONTEXT];
        let segment = &trace_cols[ADDR_SEGMENT];
        let virtuals = &trace_cols[ADDR_VIRTUAL];
        let values: Vec<[F; 8]> = (0..num_trace_rows)
            .map(|i| {
                let arr: [F; 8] = (0..8)
                    .map(|j| &trace_cols[value_limb(j)][i])
                    .cloned()
                    .collect_vec()
                    .try_into()
                    .unwrap();
                arr
            })
            .collect();

        let (
            sorted_timestamp,
            sorted_is_read,
            sorted_context,
            sorted_segment,
            sorted_virtual,
            sorted_values,
        ) = sort_memory_ops(timestamp, is_read, context, segment, virtuals, &values);

        let (context_first_change, segment_first_change, virtual_first_change) =
            generate_first_change_flags(&sorted_context, &sorted_segment, &sorted_virtual);

        let (range_check_value, max_diff) = generate_range_check_value(
            &sorted_context,
            &sorted_segment,
            &sorted_virtual,
            &sorted_timestamp,
            &context_first_change,
            &segment_first_change,
            &virtual_first_change,
        );
        let to_pad_to = (max_diff + 1).max(num_trace_rows).next_power_of_two();
        let to_pad = to_pad_to - num_trace_rows;

        trace_cols[SORTED_TIMESTAMP] = sorted_timestamp;
        trace_cols[SORTED_IS_READ] = sorted_is_read;
        trace_cols[SORTED_ADDR_CONTEXT] = sorted_context;
        trace_cols[SORTED_ADDR_SEGMENT] = sorted_segment;
        trace_cols[SORTED_ADDR_VIRTUAL] = sorted_virtual;
        for i in 0..num_trace_rows {
            for j in 0..VALUE_LIMBS {
                trace_cols[sorted_value_limb(j)][i] = sorted_values[i][j];
            }
        }

        trace_cols[CONTEXT_FIRST_CHANGE] = context_first_change;
        trace_cols[SEGMENT_FIRST_CHANGE] = segment_first_change;
        trace_cols[VIRTUAL_FIRST_CHANGE] = virtual_first_change;

        trace_cols[RANGE_CHECK] = range_check_value;

        for col in COLUMNS_TO_PAD {
            trace_cols[col].splice(0..0, vec![F::ZERO; to_pad]);
        }

        trace_cols[COUNTER] = (0..to_pad_to).map(|i| F::from_canonical_usize(i)).collect();

        let (permuted_inputs, permuted_table) =
            permuted_cols(&trace_cols[RANGE_CHECK], &trace_cols[COUNTER]);
        trace_cols[RANGE_CHECK_PERMUTED] = permuted_inputs;
        trace_cols[COUNTER_PERMUTED] = permuted_table;
    }

    pub fn generate_trace(&self, memory_ops: Vec<MemoryOp<F>>) -> Vec<PolynomialValues<F>> {
        let mut timing = TimingTree::new("generate trace", log::Level::Debug);

        // Generate the witness.
        let trace_rows = timed!(
            &mut timing,
            "generate trace rows",
            self.generate_trace_rows(memory_ops)
        );

        let trace_polys = timed!(
            &mut timing,
            "convert to PolynomialValues",
            trace_rows_to_poly_values(trace_rows)
        );

        timing.print();
        trace_polys
    }
}

impl<F: RichField + Extendable<D>, const D: usize> Stark<F, D> for MemoryStark<F, D> {
    const COLUMNS: usize = NUM_COLUMNS;
    const PUBLIC_INPUTS: usize = NUM_PUBLIC_INPUTS;

    fn eval_packed_generic<FE, P, const D2: usize>(
        &self,
        vars: StarkEvaluationVars<FE, P, { Self::COLUMNS }, { Self::PUBLIC_INPUTS }>,
        yield_constr: &mut ConstraintConsumer<P>,
    ) where
        FE: FieldExtension<D2, BaseField = F>,
        P: PackedField<Scalar = FE>,
    {
        let one = P::from(FE::ONE);

        let timestamp = vars.local_values[SORTED_TIMESTAMP];
        let addr_context = vars.local_values[SORTED_ADDR_CONTEXT];
        let addr_segment = vars.local_values[SORTED_ADDR_SEGMENT];
        let addr_virtual = vars.local_values[SORTED_ADDR_VIRTUAL];
        let values: Vec<_> = (0..8)
            .map(|i| vars.local_values[sorted_value_limb(i)])
            .collect();

        let next_timestamp = vars.next_values[SORTED_TIMESTAMP];
        let next_is_read = vars.next_values[SORTED_IS_READ];
        let next_addr_context = vars.next_values[SORTED_ADDR_CONTEXT];
        let next_addr_segment = vars.next_values[SORTED_ADDR_SEGMENT];
        let next_addr_virtual = vars.next_values[SORTED_ADDR_VIRTUAL];
        let next_values: Vec<_> = (0..8)
            .map(|i| vars.next_values[sorted_value_limb(i)])
            .collect();

        // Indicator that this is a real row, not a row of padding.
        // TODO: enforce that all padding is at the beginning.
        let valid_row: P = (0..NUM_CHANNELS)
            .map(|c| vars.local_values[is_channel(c)])
            .sum();

        let context_first_change = vars.local_values[CONTEXT_FIRST_CHANGE];
        let segment_first_change = vars.local_values[SEGMENT_FIRST_CHANGE];
        let virtual_first_change = vars.local_values[VIRTUAL_FIRST_CHANGE];
        let address_unchanged =
            one - context_first_change - segment_first_change - virtual_first_change;

        let range_check = vars.local_values[RANGE_CHECK];

        let not_context_first_change = one - context_first_change;
        let not_segment_first_change = one - segment_first_change;
        let not_virtual_first_change = one - virtual_first_change;
        let not_address_unchanged = one - address_unchanged;

        // First set of ordering constraint: first_change flags are boolean.
        yield_constr.constraint(context_first_change * not_context_first_change);
        yield_constr.constraint(segment_first_change * not_segment_first_change);
        yield_constr.constraint(virtual_first_change * not_virtual_first_change);
        yield_constr.constraint(address_unchanged * not_address_unchanged);

        // Second set of ordering constraints: no change before the column corresponding to the nonzero first_change flag.
        yield_constr
            .constraint_transition(segment_first_change * (next_addr_context - addr_context));
        yield_constr
            .constraint_transition(virtual_first_change * (next_addr_context - addr_context));
        yield_constr
            .constraint_transition(virtual_first_change * (next_addr_segment - addr_segment));
        yield_constr.constraint_transition(
            valid_row * address_unchanged * (next_addr_context - addr_context),
        );
        yield_constr.constraint_transition(
            valid_row * address_unchanged * (next_addr_segment - addr_segment),
        );
        yield_constr.constraint_transition(
            valid_row * address_unchanged * (next_addr_virtual - addr_virtual),
        );

        // Third set of ordering constraints: range-check difference in the column that should be increasing.
        let computed_range_check = context_first_change * (next_addr_context - addr_context - one)
            + segment_first_change * (next_addr_segment - addr_segment - one)
            + virtual_first_change * (next_addr_virtual - addr_virtual - one)
            + valid_row * address_unchanged * (next_timestamp - timestamp - one);
        yield_constr.constraint_transition(range_check - computed_range_check);

        // Enumerate purportedly-ordered log.
        for i in 0..8 {
            yield_constr
                .constraint(next_is_read * address_unchanged * (next_values[i] - values[i]));
        }

        eval_lookups(vars, yield_constr, RANGE_CHECK_PERMUTED, COUNTER_PERMUTED)
    }

    fn eval_ext_circuit(
        &self,
        builder: &mut plonky2::plonk::circuit_builder::CircuitBuilder<F, D>,
        vars: StarkEvaluationTargets<D, { Self::COLUMNS }, { Self::PUBLIC_INPUTS }>,
        yield_constr: &mut RecursiveConstraintConsumer<F, D>,
    ) {
        let one = builder.one_extension();

        let addr_context = vars.local_values[SORTED_ADDR_CONTEXT];
        let addr_segment = vars.local_values[SORTED_ADDR_SEGMENT];
        let addr_virtual = vars.local_values[SORTED_ADDR_VIRTUAL];
        let values: Vec<_> = (0..8)
            .map(|i| vars.local_values[sorted_value_limb(i)])
            .collect();
        let timestamp = vars.local_values[SORTED_TIMESTAMP];

        let next_addr_context = vars.next_values[SORTED_ADDR_CONTEXT];
        let next_addr_segment = vars.next_values[SORTED_ADDR_SEGMENT];
        let next_addr_virtual = vars.next_values[SORTED_ADDR_VIRTUAL];
        let next_values: Vec<_> = (0..8)
            .map(|i| vars.next_values[sorted_value_limb(i)])
            .collect();
        let next_is_read = vars.next_values[SORTED_IS_READ];
        let next_timestamp = vars.next_values[SORTED_TIMESTAMP];

        // Indicator that this is a real row, not a row of padding.
        let mut valid_row = vars.local_values[is_channel(0)];
        for c in 1..NUM_CHANNELS {
            valid_row = builder.add_extension(valid_row, vars.local_values[is_channel(c)]);
        }

        let context_first_change = vars.local_values[CONTEXT_FIRST_CHANGE];
        let segment_first_change = vars.local_values[SEGMENT_FIRST_CHANGE];
        let virtual_first_change = vars.local_values[VIRTUAL_FIRST_CHANGE];
        let address_unchanged = {
            let mut cur = builder.sub_extension(one, context_first_change);
            cur = builder.sub_extension(cur, segment_first_change);
            builder.sub_extension(cur, virtual_first_change)
        };

        let range_check = vars.local_values[RANGE_CHECK];

        let not_context_first_change = builder.sub_extension(one, context_first_change);
        let not_segment_first_change = builder.sub_extension(one, segment_first_change);
        let not_virtual_first_change = builder.sub_extension(one, virtual_first_change);
        let not_address_unchanged = builder.sub_extension(one, address_unchanged);
        let addr_context_diff = builder.sub_extension(next_addr_context, addr_context);
        let addr_segment_diff = builder.sub_extension(next_addr_segment, addr_segment);
        let addr_virtual_diff = builder.sub_extension(next_addr_virtual, addr_virtual);

        // First set of ordering constraint: traces are boolean.
        let context_first_change_bool =
            builder.mul_extension(context_first_change, not_context_first_change);
        yield_constr.constraint(builder, context_first_change_bool);
        let segment_first_change_bool =
            builder.mul_extension(segment_first_change, not_segment_first_change);
        yield_constr.constraint(builder, segment_first_change_bool);
        let virtual_first_change_bool =
            builder.mul_extension(virtual_first_change, not_virtual_first_change);
        yield_constr.constraint(builder, virtual_first_change_bool);
        let address_unchanged_bool =
            builder.mul_extension(address_unchanged, not_address_unchanged);
        yield_constr.constraint(builder, address_unchanged_bool);

        // Second set of ordering constraints: no change before the column corresponding to the nonzero first_change flag.
        let segment_first_change_check =
            builder.mul_extension(segment_first_change, addr_context_diff);
        yield_constr.constraint_transition(builder, segment_first_change_check);
        let virtual_first_change_check_1 =
            builder.mul_extension(virtual_first_change, addr_context_diff);
        yield_constr.constraint_transition(builder, virtual_first_change_check_1);
        let virtual_first_change_check_2 =
            builder.mul_extension(virtual_first_change, addr_segment_diff);
        yield_constr.constraint_transition(builder, virtual_first_change_check_2);
        let address_unchanged_check_1 = builder.mul_extension(address_unchanged, addr_context_diff);
        let address_unchanged_check_1_valid =
            builder.mul_extension(valid_row, address_unchanged_check_1);
        yield_constr.constraint_transition(builder, address_unchanged_check_1_valid);
        let address_unchanged_check_2 = builder.mul_extension(address_unchanged, addr_segment_diff);
        let address_unchanged_check_2_valid =
            builder.mul_extension(valid_row, address_unchanged_check_2);
        yield_constr.constraint_transition(builder, address_unchanged_check_2_valid);
        let address_unchanged_check_3 = builder.mul_extension(address_unchanged, addr_virtual_diff);
        let address_unchanged_check_3_valid =
            builder.mul_extension(valid_row, address_unchanged_check_3);
        yield_constr.constraint_transition(builder, address_unchanged_check_3_valid);

        // Third set of ordering constraints: range-check difference in the column that should be increasing.
        let context_diff = {
            let diff = builder.sub_extension(next_addr_context, addr_context);
            builder.sub_extension(diff, one)
        };
        let context_range_check = builder.mul_extension(context_first_change, context_diff);
        let segment_diff = {
            let diff = builder.sub_extension(next_addr_segment, addr_segment);
            builder.sub_extension(diff, one)
        };
        let segment_range_check = builder.mul_extension(segment_first_change, segment_diff);
        let virtual_diff = {
            let diff = builder.sub_extension(next_addr_virtual, addr_virtual);
            builder.sub_extension(diff, one)
        };
        let virtual_range_check = builder.mul_extension(virtual_first_change, virtual_diff);
        let timestamp_diff = {
            let diff = builder.sub_extension(next_timestamp, timestamp);
            builder.sub_extension(diff, one)
        };
        let timestamp_range_check = builder.mul_extension(address_unchanged, timestamp_diff);
        let timestamp_range_check = builder.mul_extension(valid_row, timestamp_range_check);

        let computed_range_check = {
            let mut sum = builder.add_extension(context_range_check, segment_range_check);
            sum = builder.add_extension(sum, virtual_range_check);
            builder.add_extension(sum, timestamp_range_check)
        };
        let range_check_diff = builder.sub_extension(range_check, computed_range_check);
        yield_constr.constraint_transition(builder, range_check_diff);

        // Enumerate purportedly-ordered log.
        for i in 0..8 {
            let value_diff = builder.sub_extension(next_values[i], values[i]);
            let zero_if_read = builder.mul_extension(address_unchanged, value_diff);
            let read_constraint = builder.mul_extension(next_is_read, zero_if_read);
            yield_constr.constraint(builder, read_constraint);
        }

        eval_lookups_circuit(
            builder,
            vars,
            yield_constr,
            RANGE_CHECK_PERMUTED,
            COUNTER_PERMUTED,
        )
    }

    fn constraint_degree(&self) -> usize {
        3
    }

    fn permutation_pairs(&self) -> Vec<PermutationPair> {
        let mut unsorted_cols = vec![TIMESTAMP, IS_READ, ADDR_CONTEXT, ADDR_SEGMENT, ADDR_VIRTUAL];
        unsorted_cols.extend((0..VALUE_LIMBS).map(value_limb));
        let mut sorted_cols = vec![
            SORTED_TIMESTAMP,
            SORTED_IS_READ,
            SORTED_ADDR_CONTEXT,
            SORTED_ADDR_SEGMENT,
            SORTED_ADDR_VIRTUAL,
        ];
        sorted_cols.extend((0..VALUE_LIMBS).map(sorted_value_limb));
        let column_pairs: Vec<_> = unsorted_cols
            .into_iter()
            .zip(sorted_cols.iter().cloned())
            .collect();

        vec![
            PermutationPair { column_pairs },
            PermutationPair::singletons(RANGE_CHECK, RANGE_CHECK_PERMUTED),
            PermutationPair::singletons(COUNTER, COUNTER_PERMUTED),
        ]
    }
}

#[cfg(test)]
mod tests {
    use anyhow::Result;
    use plonky2::plonk::config::{GenericConfig, PoseidonGoldilocksConfig};

    use crate::memory::memory_stark::MemoryStark;
    use crate::stark_testing::{test_stark_circuit_constraints, test_stark_low_degree};

    #[test]
    fn test_stark_degree() -> Result<()> {
        const D: usize = 2;
        type C = PoseidonGoldilocksConfig;
        type F = <C as GenericConfig<D>>::F;
        type S = MemoryStark<F, D>;

        let stark = S {
            f: Default::default(),
        };
        test_stark_low_degree(stark)
    }

    #[test]
    fn test_stark_circuit() -> Result<()> {
        const D: usize = 2;
        type C = PoseidonGoldilocksConfig;
        type F = <C as GenericConfig<D>>::F;
        type S = MemoryStark<F, D>;

        let stark = S {
            f: Default::default(),
        };
        test_stark_circuit_constraints::<F, C, S, D>(stark)
    }
}<|MERGE_RESOLUTION|>--- conflicted
+++ resolved
@@ -65,11 +65,7 @@
 
     let mut current_memory_values: HashMap<(usize, usize, usize), [F; 8]> = HashMap::new();
     let num_cycles = num_ops / 2;
-<<<<<<< HEAD
-    for i in 0..num_cycles {
-=======
     for clock in 0..num_cycles {
->>>>>>> 61f98f36
         let mut used_indices = HashSet::new();
         let mut new_writes_this_cycle = HashMap::new();
         let mut has_read = false;
@@ -115,10 +111,10 @@
                 (context, segment, virt, vals)
             };
 
-            let timestamp = F::from_canonical_usize(clock * NUM_CHANNELS + channel_index);
+            let timestamp = clock * NUM_CHANNELS + channel_index;
             memory_ops.push(MemoryOp {
                 channel_index,
-                timestamp: i,
+                timestamp,
                 is_read,
                 context,
                 segment,
